import importlib.metadata
import json
import logging
import os
import pkgutil
import sys
import shutil
from pathlib import Path

import markdown
from bs4 import BeautifulSoup
from open_webui.constants import ERROR_MESSAGES

####################################
# Load .env file
####################################

OPEN_WEBUI_DIR = Path(__file__).parent  # the path containing this file
print(OPEN_WEBUI_DIR)

BACKEND_DIR = OPEN_WEBUI_DIR.parent  # the path containing this file
BASE_DIR = BACKEND_DIR.parent  # the path containing the backend/

print(BACKEND_DIR)
print(BASE_DIR)

try:
    from dotenv import find_dotenv, load_dotenv

    load_dotenv(find_dotenv(str(BASE_DIR / ".env")))
except ImportError:
    print("dotenv not installed, skipping...")

DOCKER = os.environ.get("DOCKER", "False").lower() == "true"

# device type embedding models - "cpu" (default), "cuda" (nvidia gpu required) or "mps" (apple silicon) - choosing this right can lead to better performance
USE_CUDA = os.environ.get("USE_CUDA_DOCKER", "false")

if USE_CUDA.lower() == "true":
    try:
        import torch

        assert torch.cuda.is_available(), "CUDA not available"
        DEVICE_TYPE = "cuda"
    except Exception as e:
        cuda_error = (
            "Error when testing CUDA but USE_CUDA_DOCKER is true. "
            f"Resetting USE_CUDA_DOCKER to false: {e}"
        )
        os.environ["USE_CUDA_DOCKER"] = "false"
        USE_CUDA = "false"
        DEVICE_TYPE = "cpu"
else:
    DEVICE_TYPE = "cpu"

try:
    import torch

    if torch.backends.mps.is_available() and torch.backends.mps.is_built():
        DEVICE_TYPE = "mps"
except Exception:
    pass

####################################
# LOGGING
####################################

GLOBAL_LOG_LEVEL = os.environ.get("GLOBAL_LOG_LEVEL", "").upper()
if GLOBAL_LOG_LEVEL in logging.getLevelNamesMapping():
    logging.basicConfig(stream=sys.stdout, level=GLOBAL_LOG_LEVEL, force=True)
else:
    GLOBAL_LOG_LEVEL = "INFO"

log = logging.getLogger(__name__)
log.info(f"GLOBAL_LOG_LEVEL: {GLOBAL_LOG_LEVEL}")

if "cuda_error" in locals():
    log.exception(cuda_error)
    del cuda_error

log_sources = [
    "AUDIO",
    "COMFYUI",
    "CONFIG",
    "DB",
    "IMAGES",
    "MAIN",
    "MODELS",
    "OLLAMA",
    "OPENAI",
    "RAG",
    "WEBHOOK",
    "SOCKET",
    "OAUTH",
]

SRC_LOG_LEVELS = {}

for source in log_sources:
    log_env_var = source + "_LOG_LEVEL"
    SRC_LOG_LEVELS[source] = os.environ.get(log_env_var, "").upper()
    if SRC_LOG_LEVELS[source] not in logging.getLevelNamesMapping():
        SRC_LOG_LEVELS[source] = GLOBAL_LOG_LEVEL
    log.info(f"{log_env_var}: {SRC_LOG_LEVELS[source]}")

log.setLevel(SRC_LOG_LEVELS["CONFIG"])

WEBUI_NAME = os.environ.get("WEBUI_NAME", "Open WebUI")
if WEBUI_NAME != "Open WebUI":
    WEBUI_NAME += " (Open WebUI)"

WEBUI_FAVICON_URL = "https://openwebui.com/favicon.png"

TRUSTED_SIGNATURE_KEY = os.environ.get("TRUSTED_SIGNATURE_KEY", "")

####################################
# ENV (dev,test,prod)
####################################

ENV = os.environ.get("ENV", "dev")

FROM_INIT_PY = os.environ.get("FROM_INIT_PY", "False").lower() == "true"

if FROM_INIT_PY:
    PACKAGE_DATA = {"version": importlib.metadata.version("open-webui")}
else:
    try:
        PACKAGE_DATA = json.loads((BASE_DIR / "package.json").read_text())
    except Exception:
        PACKAGE_DATA = {"version": "0.0.0"}

VERSION = PACKAGE_DATA["version"]


# Function to parse each section
def parse_section(section):
    items = []
    for li in section.find_all("li"):
        # Extract raw HTML string
        raw_html = str(li)

        # Extract text without HTML tags
        text = li.get_text(separator=" ", strip=True)

        # Split into title and content
        parts = text.split(": ", 1)
        title = parts[0].strip() if len(parts) > 1 else ""
        content = parts[1].strip() if len(parts) > 1 else text

        items.append({"title": title, "content": content, "raw": raw_html})
    return items


try:
    changelog_path = BASE_DIR / "CHANGELOG.md"
    with open(str(changelog_path.absolute()), "r", encoding="utf8") as file:
        changelog_content = file.read()

except Exception:
    changelog_content = (pkgutil.get_data("open_webui", "CHANGELOG.md") or b"").decode()

# Convert markdown content to HTML
html_content = markdown.markdown(changelog_content)

# Parse the HTML content
soup = BeautifulSoup(html_content, "html.parser")

# Initialize JSON structure
changelog_json = {}

# Iterate over each version
for version in soup.find_all("h2"):
    version_number = version.get_text().strip().split(" - ")[0][1:-1]  # Remove brackets
    date = version.get_text().strip().split(" - ")[1]

    version_data = {"date": date}

    # Find the next sibling that is a h3 tag (section title)
    current = version.find_next_sibling()

    while current and current.name != "h2":
        if current.name == "h3":
            section_title = current.get_text().lower()  # e.g., "added", "fixed"
            section_items = parse_section(current.find_next_sibling("ul"))
            version_data[section_title] = section_items

        # Move to the next element
        current = current.find_next_sibling()

    changelog_json[version_number] = version_data

CHANGELOG = changelog_json

####################################
# SAFE_MODE
####################################

SAFE_MODE = os.environ.get("SAFE_MODE", "false").lower() == "true"

####################################
# ENABLE_FORWARD_USER_INFO_HEADERS
####################################

ENABLE_FORWARD_USER_INFO_HEADERS = (
    os.environ.get("ENABLE_FORWARD_USER_INFO_HEADERS", "False").lower() == "true"
)

####################################
# WEBUI_BUILD_HASH
####################################

WEBUI_BUILD_HASH = os.environ.get("WEBUI_BUILD_HASH", "dev-build")

####################################
# DATA/FRONTEND BUILD DIR
####################################

DATA_DIR = Path(os.getenv("DATA_DIR", BACKEND_DIR / "data")).resolve()

if FROM_INIT_PY:
    NEW_DATA_DIR = Path(os.getenv("DATA_DIR", OPEN_WEBUI_DIR / "data")).resolve()
    NEW_DATA_DIR.mkdir(parents=True, exist_ok=True)

    # Check if the data directory exists in the package directory
    if DATA_DIR.exists() and DATA_DIR != NEW_DATA_DIR:
        log.info(f"Moving {DATA_DIR} to {NEW_DATA_DIR}")
        for item in DATA_DIR.iterdir():
            dest = NEW_DATA_DIR / item.name
            if item.is_dir():
                shutil.copytree(item, dest, dirs_exist_ok=True)
            else:
                shutil.copy2(item, dest)

        # Zip the data directory
        shutil.make_archive(DATA_DIR.parent / "open_webui_data", "zip", DATA_DIR)

        # Remove the old data directory
        shutil.rmtree(DATA_DIR)

    DATA_DIR = Path(os.getenv("DATA_DIR", OPEN_WEBUI_DIR / "data"))

STATIC_DIR = Path(os.getenv("STATIC_DIR", OPEN_WEBUI_DIR / "static"))

FONTS_DIR = Path(os.getenv("FONTS_DIR", OPEN_WEBUI_DIR / "static" / "fonts"))

FRONTEND_BUILD_DIR = Path(os.getenv("FRONTEND_BUILD_DIR", BASE_DIR / "build")).resolve()

if FROM_INIT_PY:
    FRONTEND_BUILD_DIR = Path(
        os.getenv("FRONTEND_BUILD_DIR", OPEN_WEBUI_DIR / "frontend")
    ).resolve()

####################################
# Database
####################################

# Check if the file exists
if os.path.exists(f"{DATA_DIR}/ollama.db"):
    # Rename the file
    os.rename(f"{DATA_DIR}/ollama.db", f"{DATA_DIR}/webui.db")
    log.info("Database migrated from Ollama-WebUI successfully.")
else:
    pass

DATABASE_URL = os.environ.get("DATABASE_URL", f"sqlite:///{DATA_DIR}/webui.db")

# Replace the postgres:// with postgresql://
if "postgres://" in DATABASE_URL:
    DATABASE_URL = DATABASE_URL.replace("postgres://", "postgresql://")

DATABASE_SCHEMA = os.environ.get("DATABASE_SCHEMA", None)

DATABASE_POOL_SIZE = os.environ.get("DATABASE_POOL_SIZE", 0)

if DATABASE_POOL_SIZE == "":
    DATABASE_POOL_SIZE = 0
else:
    try:
        DATABASE_POOL_SIZE = int(DATABASE_POOL_SIZE)
    except Exception:
        DATABASE_POOL_SIZE = 0

DATABASE_POOL_MAX_OVERFLOW = os.environ.get("DATABASE_POOL_MAX_OVERFLOW", 0)

if DATABASE_POOL_MAX_OVERFLOW == "":
    DATABASE_POOL_MAX_OVERFLOW = 0
else:
    try:
        DATABASE_POOL_MAX_OVERFLOW = int(DATABASE_POOL_MAX_OVERFLOW)
    except Exception:
        DATABASE_POOL_MAX_OVERFLOW = 0

DATABASE_POOL_TIMEOUT = os.environ.get("DATABASE_POOL_TIMEOUT", 30)

if DATABASE_POOL_TIMEOUT == "":
    DATABASE_POOL_TIMEOUT = 30
else:
    try:
        DATABASE_POOL_TIMEOUT = int(DATABASE_POOL_TIMEOUT)
    except Exception:
        DATABASE_POOL_TIMEOUT = 30

DATABASE_POOL_RECYCLE = os.environ.get("DATABASE_POOL_RECYCLE", 3600)

if DATABASE_POOL_RECYCLE == "":
    DATABASE_POOL_RECYCLE = 3600
else:
    try:
        DATABASE_POOL_RECYCLE = int(DATABASE_POOL_RECYCLE)
    except Exception:
        DATABASE_POOL_RECYCLE = 3600

RESET_CONFIG_ON_START = (
    os.environ.get("RESET_CONFIG_ON_START", "False").lower() == "true"
)

ENABLE_REALTIME_CHAT_SAVE = (
    os.environ.get("ENABLE_REALTIME_CHAT_SAVE", "False").lower() == "true"
)

####################################
# REDIS
####################################

REDIS_URL = os.environ.get("REDIS_URL", "")
REDIS_SENTINEL_HOSTS = os.environ.get("REDIS_SENTINEL_HOSTS", "")
REDIS_SENTINEL_PORT = os.environ.get("REDIS_SENTINEL_PORT", "26379")

####################################
# UVICORN WORKERS
####################################

# Number of uvicorn worker processes for handling requests
UVICORN_WORKERS = os.environ.get("UVICORN_WORKERS", "1")
try:
    UVICORN_WORKERS = int(UVICORN_WORKERS)
    if UVICORN_WORKERS < 1:
        UVICORN_WORKERS = 1
except ValueError:
    UVICORN_WORKERS = 1
    log.info(f"Invalid UVICORN_WORKERS value, defaulting to {UVICORN_WORKERS}")

####################################
# WEBUI_AUTH (Required for security)
####################################

WEBUI_AUTH = os.environ.get("WEBUI_AUTH", "True").lower() == "true"
WEBUI_AUTH_TRUSTED_EMAIL_HEADER = os.environ.get(
    "WEBUI_AUTH_TRUSTED_EMAIL_HEADER", None
)
WEBUI_AUTH_TRUSTED_NAME_HEADER = os.environ.get("WEBUI_AUTH_TRUSTED_NAME_HEADER", None)

BYPASS_MODEL_ACCESS_CONTROL = (
    os.environ.get("BYPASS_MODEL_ACCESS_CONTROL", "False").lower() == "true"
)

WEBUI_AUTH_SIGNOUT_REDIRECT_URL = os.environ.get(
    "WEBUI_AUTH_SIGNOUT_REDIRECT_URL", None
)

####################################
# WEBUI_SECRET_KEY
####################################

WEBUI_SECRET_KEY = os.environ.get(
    "WEBUI_SECRET_KEY",
    os.environ.get(
        "WEBUI_JWT_SECRET_KEY", "t0p-s3cr3t"
    ),  # DEPRECATED: remove at next major version
)

WEBUI_SESSION_COOKIE_SAME_SITE = os.environ.get("WEBUI_SESSION_COOKIE_SAME_SITE", "lax")

WEBUI_SESSION_COOKIE_SECURE = (
    os.environ.get("WEBUI_SESSION_COOKIE_SECURE", "false").lower() == "true"
)

WEBUI_AUTH_COOKIE_SAME_SITE = os.environ.get(
    "WEBUI_AUTH_COOKIE_SAME_SITE", WEBUI_SESSION_COOKIE_SAME_SITE
)

WEBUI_AUTH_COOKIE_SECURE = (
    os.environ.get(
        "WEBUI_AUTH_COOKIE_SECURE",
        os.environ.get("WEBUI_SESSION_COOKIE_SECURE", "false"),
    ).lower()
    == "true"
)

if WEBUI_AUTH and WEBUI_SECRET_KEY == "":
    raise ValueError(ERROR_MESSAGES.ENV_VAR_NOT_FOUND)

ENABLE_WEBSOCKET_SUPPORT = (
    os.environ.get("ENABLE_WEBSOCKET_SUPPORT", "True").lower() == "true"
)

WEBSOCKET_MANAGER = os.environ.get("WEBSOCKET_MANAGER", "")

WEBSOCKET_REDIS_URL = os.environ.get("WEBSOCKET_REDIS_URL", REDIS_URL)
WEBSOCKET_REDIS_LOCK_TIMEOUT = os.environ.get("WEBSOCKET_REDIS_LOCK_TIMEOUT", 60)

WEBSOCKET_SENTINEL_HOSTS = os.environ.get("WEBSOCKET_SENTINEL_HOSTS", "")

WEBSOCKET_SENTINEL_PORT = os.environ.get("WEBSOCKET_SENTINEL_PORT", "26379")

AIOHTTP_CLIENT_TIMEOUT = os.environ.get("AIOHTTP_CLIENT_TIMEOUT", "")

if AIOHTTP_CLIENT_TIMEOUT == "":
    AIOHTTP_CLIENT_TIMEOUT = None
else:
    try:
        AIOHTTP_CLIENT_TIMEOUT = int(AIOHTTP_CLIENT_TIMEOUT)
    except Exception:
        AIOHTTP_CLIENT_TIMEOUT = 300


AIOHTTP_CLIENT_SESSION_SSL = (
    os.environ.get("AIOHTTP_CLIENT_SESSION_SSL", "True").lower() == "true"
)

AIOHTTP_CLIENT_TIMEOUT_MODEL_LIST = os.environ.get(
    "AIOHTTP_CLIENT_TIMEOUT_MODEL_LIST",
    os.environ.get("AIOHTTP_CLIENT_TIMEOUT_OPENAI_MODEL_LIST", "10"),
)

if AIOHTTP_CLIENT_TIMEOUT_MODEL_LIST == "":
    AIOHTTP_CLIENT_TIMEOUT_MODEL_LIST = None
else:
    try:
        AIOHTTP_CLIENT_TIMEOUT_MODEL_LIST = int(AIOHTTP_CLIENT_TIMEOUT_MODEL_LIST)
    except Exception:
        AIOHTTP_CLIENT_TIMEOUT_MODEL_LIST = 10


AIOHTTP_CLIENT_TIMEOUT_TOOL_SERVER_DATA = os.environ.get(
    "AIOHTTP_CLIENT_TIMEOUT_TOOL_SERVER_DATA", "10"
)

if AIOHTTP_CLIENT_TIMEOUT_TOOL_SERVER_DATA == "":
    AIOHTTP_CLIENT_TIMEOUT_TOOL_SERVER_DATA = None
else:
    try:
        AIOHTTP_CLIENT_TIMEOUT_TOOL_SERVER_DATA = int(
            AIOHTTP_CLIENT_TIMEOUT_TOOL_SERVER_DATA
        )
    except Exception:
        AIOHTTP_CLIENT_TIMEOUT_TOOL_SERVER_DATA = 10
<<<<<<< HEAD
DEMO_INTERNAL_API_BASE_URL = os.environ.get("DEMO_INTERNAL_API_BASE_URL", "localhost:8081")
=======


AIOHTTP_CLIENT_SESSION_TOOL_SERVER_SSL = (
    os.environ.get("AIOHTTP_CLIENT_SESSION_TOOL_SERVER_SSL", "True").lower() == "true"
)


####################################
# SENTENCE TRANSFORMERS
####################################


SENTENCE_TRANSFORMERS_BACKEND = os.environ.get("SENTENCE_TRANSFORMERS_BACKEND", "")
if SENTENCE_TRANSFORMERS_BACKEND == "":
    SENTENCE_TRANSFORMERS_BACKEND = "torch"


SENTENCE_TRANSFORMERS_MODEL_KWARGS = os.environ.get(
    "SENTENCE_TRANSFORMERS_MODEL_KWARGS", ""
)
if SENTENCE_TRANSFORMERS_MODEL_KWARGS == "":
    SENTENCE_TRANSFORMERS_MODEL_KWARGS = None
else:
    try:
        SENTENCE_TRANSFORMERS_MODEL_KWARGS = json.loads(
            SENTENCE_TRANSFORMERS_MODEL_KWARGS
        )
    except Exception:
        SENTENCE_TRANSFORMERS_MODEL_KWARGS = None


SENTENCE_TRANSFORMERS_CROSS_ENCODER_BACKEND = os.environ.get(
    "SENTENCE_TRANSFORMERS_CROSS_ENCODER_BACKEND", ""
)
if SENTENCE_TRANSFORMERS_CROSS_ENCODER_BACKEND == "":
    SENTENCE_TRANSFORMERS_CROSS_ENCODER_BACKEND = "torch"


SENTENCE_TRANSFORMERS_CROSS_ENCODER_MODEL_KWARGS = os.environ.get(
    "SENTENCE_TRANSFORMERS_CROSS_ENCODER_MODEL_KWARGS", ""
)
if SENTENCE_TRANSFORMERS_CROSS_ENCODER_MODEL_KWARGS == "":
    SENTENCE_TRANSFORMERS_CROSS_ENCODER_MODEL_KWARGS = None
else:
    try:
        SENTENCE_TRANSFORMERS_CROSS_ENCODER_MODEL_KWARGS = json.loads(
            SENTENCE_TRANSFORMERS_CROSS_ENCODER_MODEL_KWARGS
        )
    except Exception:
        SENTENCE_TRANSFORMERS_CROSS_ENCODER_MODEL_KWARGS = None

>>>>>>> a904f874
####################################
# OFFLINE_MODE
####################################

OFFLINE_MODE = os.environ.get("OFFLINE_MODE", "false").lower() == "true"

if OFFLINE_MODE:
    os.environ["HF_HUB_OFFLINE"] = "1"


####################################
# AUDIT LOGGING
####################################
# Where to store log file
AUDIT_LOGS_FILE_PATH = f"{DATA_DIR}/audit.log"
# Maximum size of a file before rotating into a new log file
AUDIT_LOG_FILE_ROTATION_SIZE = os.getenv("AUDIT_LOG_FILE_ROTATION_SIZE", "10MB")
# METADATA | REQUEST | REQUEST_RESPONSE
AUDIT_LOG_LEVEL = os.getenv("AUDIT_LOG_LEVEL", "NONE").upper()
try:
    MAX_BODY_LOG_SIZE = int(os.environ.get("MAX_BODY_LOG_SIZE") or 2048)
except ValueError:
    MAX_BODY_LOG_SIZE = 2048

# Comma separated list for urls to exclude from audit
AUDIT_EXCLUDED_PATHS = os.getenv("AUDIT_EXCLUDED_PATHS", "/chats,/chat,/folders").split(
    ","
)
AUDIT_EXCLUDED_PATHS = [path.strip() for path in AUDIT_EXCLUDED_PATHS]
AUDIT_EXCLUDED_PATHS = [path.lstrip("/") for path in AUDIT_EXCLUDED_PATHS]


####################################
# OPENTELEMETRY
####################################

ENABLE_OTEL = os.environ.get("ENABLE_OTEL", "False").lower() == "true"
OTEL_EXPORTER_OTLP_ENDPOINT = os.environ.get(
    "OTEL_EXPORTER_OTLP_ENDPOINT", "http://localhost:4317"
)
OTEL_SERVICE_NAME = os.environ.get("OTEL_SERVICE_NAME", "open-webui")
OTEL_RESOURCE_ATTRIBUTES = os.environ.get(
    "OTEL_RESOURCE_ATTRIBUTES", ""
)  # e.g. key1=val1,key2=val2
OTEL_TRACES_SAMPLER = os.environ.get(
    "OTEL_TRACES_SAMPLER", "parentbased_always_on"
).lower()

####################################
# TOOLS/FUNCTIONS PIP OPTIONS
####################################

PIP_OPTIONS = os.getenv("PIP_OPTIONS", "").split()
PIP_PACKAGE_INDEX_OPTIONS = os.getenv("PIP_PACKAGE_INDEX_OPTIONS", "").split()


####################################
# PROGRESSIVE WEB APP OPTIONS
####################################

EXTERNAL_PWA_MANIFEST_URL = os.environ.get("EXTERNAL_PWA_MANIFEST_URL")<|MERGE_RESOLUTION|>--- conflicted
+++ resolved
@@ -445,9 +445,7 @@
         )
     except Exception:
         AIOHTTP_CLIENT_TIMEOUT_TOOL_SERVER_DATA = 10
-<<<<<<< HEAD
 DEMO_INTERNAL_API_BASE_URL = os.environ.get("DEMO_INTERNAL_API_BASE_URL", "localhost:8081")
-=======
 
 
 AIOHTTP_CLIENT_SESSION_TOOL_SERVER_SSL = (
@@ -499,7 +497,6 @@
     except Exception:
         SENTENCE_TRANSFORMERS_CROSS_ENCODER_MODEL_KWARGS = None
 
->>>>>>> a904f874
 ####################################
 # OFFLINE_MODE
 ####################################
