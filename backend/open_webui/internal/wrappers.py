--- conflicted
+++ resolved
@@ -1,135 +1,66 @@
-<<<<<<< HEAD
-import logging
-from contextvars import ContextVar
-
-from open_webui.env import SRC_LOG_LEVELS
-from peewee import *
-from peewee import InterfaceError as PeeWeeInterfaceError
-from peewee import PostgresqlDatabase
-from playhouse.db_url import connect, parse
-from playhouse.shortcuts import ReconnectMixin
-
-log = logging.getLogger(__name__)
-log.setLevel(SRC_LOG_LEVELS["DB"])
-
-db_state_default = {"closed": None, "conn": None, "ctx": None, "transactions": None}
-db_state = ContextVar("db_state", default=db_state_default.copy())
-
-
-class PeeweeConnectionState(object):
-    def __init__(self, **kwargs):
-        super().__setattr__("_state", db_state)
-        super().__init__(**kwargs)
-
-    def __setattr__(self, name, value):
-        self._state.get()[name] = value
-
-    def __getattr__(self, name):
-        value = self._state.get()[name]
-        return value
-
-
-class CustomReconnectMixin(ReconnectMixin):
-    reconnect_errors = (
-        # psycopg2
-        (OperationalError, "termin"),
-        (InterfaceError, "closed"),
-        # peewee
-        (PeeWeeInterfaceError, "closed"),
-    )
-
-
-class ReconnectingPostgresqlDatabase(CustomReconnectMixin, PostgresqlDatabase):
-    pass
-
-
-def register_connection(db_url):
-    db = connect(db_url, unquote_password=True)
-    if isinstance(db, PostgresqlDatabase):
-        # Enable autoconnect for SQLite databases, managed by Peewee
-        db.autoconnect = True
-        db.reuse_if_open = True
-        log.info("Connected to PostgreSQL database")
-
-        # Get the connection details
-        connection = parse(db_url, unquote_password=True)
-
-        # Use our custom database class that supports reconnection
-        db = ReconnectingPostgresqlDatabase(**connection)
-        db.connect(reuse_if_open=True)
-    elif isinstance(db, SqliteDatabase):
-        # Enable autoconnect for SQLite databases, managed by Peewee
-        db.autoconnect = True
-        db.reuse_if_open = True
-        log.info("Connected to SQLite database")
-    else:
-        raise ValueError("Unsupported database connection")
-    return db
-=======
-import logging
-from contextvars import ContextVar
-
-from open_webui.env import SRC_LOG_LEVELS
-from peewee import *
-from peewee import InterfaceError as PeeWeeInterfaceError
-from peewee import PostgresqlDatabase
-from playhouse.db_url import connect, parse
-from playhouse.shortcuts import ReconnectMixin
-
-log = logging.getLogger(__name__)
-log.setLevel(SRC_LOG_LEVELS["DB"])
-
-db_state_default = {"closed": None, "conn": None, "ctx": None, "transactions": None}
-db_state = ContextVar("db_state", default=db_state_default.copy())
-
-
-class PeeweeConnectionState(object):
-    def __init__(self, **kwargs):
-        super().__setattr__("_state", db_state)
-        super().__init__(**kwargs)
-
-    def __setattr__(self, name, value):
-        self._state.get()[name] = value
-
-    def __getattr__(self, name):
-        value = self._state.get()[name]
-        return value
-
-
-class CustomReconnectMixin(ReconnectMixin):
-    reconnect_errors = (
-        # psycopg2
-        (OperationalError, "termin"),
-        (InterfaceError, "closed"),
-        # peewee
-        (PeeWeeInterfaceError, "closed"),
-    )
-
-
-class ReconnectingPostgresqlDatabase(CustomReconnectMixin, PostgresqlDatabase):
-    pass
-
-
-def register_connection(db_url):
-    db = connect(db_url, unquote_user=True, unquote_password=True)
-    if isinstance(db, PostgresqlDatabase):
-        # Enable autoconnect for SQLite databases, managed by Peewee
-        db.autoconnect = True
-        db.reuse_if_open = True
-        log.info("Connected to PostgreSQL database")
-
-        # Get the connection details
-        connection = parse(db_url, unquote_user=True, unquote_password=True)
-
-        # Use our custom database class that supports reconnection
-        db = ReconnectingPostgresqlDatabase(**connection)
-        db.connect(reuse_if_open=True)
-    elif isinstance(db, SqliteDatabase):
-        # Enable autoconnect for SQLite databases, managed by Peewee
-        db.autoconnect = True
-        db.reuse_if_open = True
-        log.info("Connected to SQLite database")
-    else:
-        raise ValueError("Unsupported database connection")
-    return db
->>>>>>> 53764fe6
+import logging
+from contextvars import ContextVar
+
+from open_webui.env import SRC_LOG_LEVELS
+from peewee import *
+from peewee import InterfaceError as PeeWeeInterfaceError
+from peewee import PostgresqlDatabase
+from playhouse.db_url import connect, parse
+from playhouse.shortcuts import ReconnectMixin
+
+log = logging.getLogger(__name__)
+log.setLevel(SRC_LOG_LEVELS["DB"])
+
+db_state_default = {"closed": None, "conn": None, "ctx": None, "transactions": None}
+db_state = ContextVar("db_state", default=db_state_default.copy())
+
+
+class PeeweeConnectionState(object):
+    def __init__(self, **kwargs):
+        super().__setattr__("_state", db_state)
+        super().__init__(**kwargs)
+
+    def __setattr__(self, name, value):
+        self._state.get()[name] = value
+
+    def __getattr__(self, name):
+        value = self._state.get()[name]
+        return value
+
+
+class CustomReconnectMixin(ReconnectMixin):
+    reconnect_errors = (
+        # psycopg2
+        (OperationalError, "termin"),
+        (InterfaceError, "closed"),
+        # peewee
+        (PeeWeeInterfaceError, "closed"),
+    )
+
+
+class ReconnectingPostgresqlDatabase(CustomReconnectMixin, PostgresqlDatabase):
+    pass
+
+
+def register_connection(db_url):
+    db = connect(db_url, unquote_user=True, unquote_password=True)
+    if isinstance(db, PostgresqlDatabase):
+        # Enable autoconnect for SQLite databases, managed by Peewee
+        db.autoconnect = True
+        db.reuse_if_open = True
+        log.info("Connected to PostgreSQL database")
+
+        # Get the connection details
+        connection = parse(db_url, unquote_user=True, unquote_password=True)
+
+        # Use our custom database class that supports reconnection
+        db = ReconnectingPostgresqlDatabase(**connection)
+        db.connect(reuse_if_open=True)
+    elif isinstance(db, SqliteDatabase):
+        # Enable autoconnect for SQLite databases, managed by Peewee
+        db.autoconnect = True
+        db.reuse_if_open = True
+        log.info("Connected to SQLite database")
+    else:
+        raise ValueError("Unsupported database connection")
+    return db